pragma solidity ^0.8.7;

import "@openzeppelin/contracts/utils/Address.sol";

contract Staking {
    using Address for address;

    // Parameters
<<<<<<< HEAD
    uint128 public constant ValidatorThreshold = 1 ether;

    // Properties
    address[] public _validators;
    mapping(address => bool) _addressToIsValidator;
    mapping(address => uint256) _addressToStakedAmount;
    mapping(address => uint256) _addressToValidatorIndex;
    uint256 _stakedAmount;
    uint32 _minimumNumValidators;
    uint32 _maximumNumValidators;
=======
    uint128 public constant VALIDATOR_THRESHOLD = 1 ether;
    uint32 public constant MINIMUM_REQUIRED_NUM_VALIDATORS = 4;

    // Properties
    address[] public _validators;
    mapping(address => bool) public _addressToIsValidator;
    mapping(address => uint256) public _addressToStakedAmount;
    mapping(address => uint256) public _addressToValidatorIndex;
    uint256 public _stakedAmount;
>>>>>>> 742acc37

    // Events
    event Staked(address indexed account, uint256 amount);

    event Unstaked(address indexed account, uint256 amount);

    // Modifiers
    modifier onlyEOA() {
        require(!msg.sender.isContract(), "Only EOA can call function");
        _;
    }

    modifier onlyStaker() {
        require(
            _addressToStakedAmount[msg.sender] > 0,
            "Only staker can call function"
        );
        _;
    }

<<<<<<< HEAD
    constructor(uint32 minNumValidators, uint32 maxNumValidators) {
         require(
            minNumValidators <= maxNumValidators,
            "minimum number of validators can not be greater than maximum number of validators"
        );
        _minimumNumValidators = minNumValidators;
        _maximumNumValidators = maxNumValidators;
    }

=======
>>>>>>> 742acc37
    // View functions
    function stakedAmount() public view returns (uint256) {
        return _stakedAmount;
    }

    function validators() public view returns (address[] memory) {
        return _validators;
    }

    function isValidator(address addr) public view returns (bool) {
        return _addressToIsValidator[addr];
    }

    function accountStake(address addr) public view returns (uint256) {
        return _addressToStakedAmount[addr];
    }

    function minimumNumValidators() public view returns (uint32) {
        return _minimumNumValidators;
    }

    function maximumNumValidators() public view returns (uint32) {
        return _maximumNumValidators;
    }

    // Public functions
    receive() external payable onlyEOA {
        _stake();
    }

    function stake() public payable onlyEOA {
        _stake();
    }

    function unstake() public onlyEOA onlyStaker {
        _unstake();
    }

    // Private functions
    function _stake() private {
        require(
            _validators.length < _maximumNumValidators,
            "Validator set has reached full capacity"
        );
        _stakedAmount += msg.value;
        _addressToStakedAmount[msg.sender] += msg.value;

        if (
            !_addressToIsValidator[msg.sender] &&
            _addressToStakedAmount[msg.sender] >= VALIDATOR_THRESHOLD
        ) {
            _appendToValidatorSet(msg.sender);
        }

        emit Staked(msg.sender, msg.value);
    }

    function _unstake() private {
        require(
<<<<<<< HEAD
            _validators.length > _minimumNumValidators,
            "Number of validators can't be less than MinimumRequiredNumValidators"
=======
            _validators.length > MINIMUM_REQUIRED_NUM_VALIDATORS,
            "Validators can't be less than MINIMUM_REQUIRED_NUM_VALIDATORS"
>>>>>>> 742acc37
        );

        uint256 amount = _addressToStakedAmount[msg.sender];

        if (_addressToIsValidator[msg.sender]) {
            _deleteFromValidators(msg.sender);
        }

        _addressToStakedAmount[msg.sender] = 0;
        _stakedAmount -= amount;
        payable(msg.sender).transfer(amount);
        emit Unstaked(msg.sender, amount);
    }

    function _deleteFromValidators(address staker) private {
        require(
            _addressToValidatorIndex[staker] < _validators.length,
            "index out of range"
        );

        // index of removed address
        uint256 index = _addressToValidatorIndex[staker];
        uint256 lastIndex = _validators.length - 1;

        if (index != lastIndex) {
            // exchange between the element and last to pop for delete
            address lastAddr = _validators[lastIndex];
            _validators[index] = lastAddr;
            _addressToValidatorIndex[lastAddr] = index;
        }

        _addressToIsValidator[staker] = false;
        _addressToValidatorIndex[staker] = 0;
        _validators.pop();
    }

    function _appendToValidatorSet(address newValidator) private {
        _addressToIsValidator[newValidator] = true;
        _addressToValidatorIndex[newValidator] = _validators.length;
        _validators.push(newValidator);
    }
}<|MERGE_RESOLUTION|>--- conflicted
+++ resolved
@@ -6,20 +6,7 @@
     using Address for address;
 
     // Parameters
-<<<<<<< HEAD
-    uint128 public constant ValidatorThreshold = 1 ether;
-
-    // Properties
-    address[] public _validators;
-    mapping(address => bool) _addressToIsValidator;
-    mapping(address => uint256) _addressToStakedAmount;
-    mapping(address => uint256) _addressToValidatorIndex;
-    uint256 _stakedAmount;
-    uint32 _minimumNumValidators;
-    uint32 _maximumNumValidators;
-=======
     uint128 public constant VALIDATOR_THRESHOLD = 1 ether;
-    uint32 public constant MINIMUM_REQUIRED_NUM_VALIDATORS = 4;
 
     // Properties
     address[] public _validators;
@@ -27,7 +14,8 @@
     mapping(address => uint256) public _addressToStakedAmount;
     mapping(address => uint256) public _addressToValidatorIndex;
     uint256 public _stakedAmount;
->>>>>>> 742acc37
+    uint32 public _minimumNumValidators;
+    uint32 public _maximumNumValidators;
 
     // Events
     event Staked(address indexed account, uint256 amount);
@@ -48,18 +36,15 @@
         _;
     }
 
-<<<<<<< HEAD
     constructor(uint32 minNumValidators, uint32 maxNumValidators) {
          require(
             minNumValidators <= maxNumValidators,
-            "minimum number of validators can not be greater than maximum number of validators"
+            "Validators can not be greater than maximum number of validators"
         );
         _minimumNumValidators = minNumValidators;
         _maximumNumValidators = maxNumValidators;
     }
 
-=======
->>>>>>> 742acc37
     // View functions
     function stakedAmount() public view returns (uint256) {
         return _stakedAmount;
@@ -119,13 +104,8 @@
 
     function _unstake() private {
         require(
-<<<<<<< HEAD
             _validators.length > _minimumNumValidators,
-            "Number of validators can't be less than MinimumRequiredNumValidators"
-=======
-            _validators.length > MINIMUM_REQUIRED_NUM_VALIDATORS,
-            "Validators can't be less than MINIMUM_REQUIRED_NUM_VALIDATORS"
->>>>>>> 742acc37
+            "Validators can't be less than MinimumRequiredNumValidators"
         );
 
         uint256 amount = _addressToStakedAmount[msg.sender];
