<<<<<<< HEAD
import { ethers } from "hardhat";
import { expect } from "chai";
import { SignerWithAddress } from "@nomiclabs/hardhat-ethers/signers";
import { Staking } from "../types/staking";
import { Deferrable } from "ethers/lib/utils";
=======
import {ethers} from "hardhat";
import {expect} from "chai";
import {SignerWithAddress} from "@nomiclabs/hardhat-ethers/signers";
import {Staking} from "../types/Staking";
>>>>>>> 2ddb6f9a

describe("Staking contract", function () {
  let accounts: SignerWithAddress[];
  let contract: Staking;
  beforeEach(async () => {
    accounts = await ethers.getSigners();

    const contractFactory = await ethers.getContractFactory("Staking");
    contract = (await contractFactory.deploy()) as Staking;
    await contract.deployed();
    contract = contract.connect(accounts[0]);
  });

  it("staked amount should be default on deployed", async () => {
    expect(await contract.stakedAmount()).to.eq(0);
  });

  describe("Stake", () => {
    const value = ethers.utils.parseEther("1");

    it("should increase stakedAmount if account send value to contract", async () => {
      await expect(() => contract.stake({ value })).to.changeEtherBalances(
        [accounts[0], contract],
        [value.mul("-1"), value]
      );
    });

    it("should emit Staked event", async () => {
      await expect(contract.stake({ value }))
        .to.emit(contract, "Staked")
        .withArgs(accounts[0].address, value);
    });

    it("should append to validator set", async () => {
      await contract.stake({ value });

      expect(await contract.validators()).to.include(accounts[0].address);
    });

    it("shouldn't append new validator", async () => {
      const value = ethers.utils.parseEther("0.5");
      await contract.stake({ value });

      expect(await contract.validators()).not.to.include(accounts[0].address);
    });
  });

  describe("Stake by transfer", () => {
    const value = ethers.utils.parseEther("1");
    let account: SignerWithAddress;

    beforeEach(() => {
      account = accounts[0];
    });

    it("should increase stakedAmount if account send value to contract", async () => {
      await expect(() =>
        account.sendTransaction({
          from: account.address,
          to: contract.address,
          value: value,
        })
      ).to.changeEtherBalances([account, contract], [value.mul("-1"), value]);
    });

    it("should emit Staked event", async () => {
      await expect(
        account.sendTransaction({
          from: account.address,
          to: contract.address,
          value: value,
        })
      )
        .to.emit(contract, "Staked")
        .withArgs(account.address, value);
    });

    it("should append to validator set", async () => {
      await account.sendTransaction({
        from: account.address,
        to: contract.address,
        value: value,
      });

      expect(await contract.validators()).to.include(account.address);
    });
  });

  describe("Unstake", () => {
    const stakedAmount = ethers.utils.parseEther("1");
    beforeEach(async () => {
      await contract.stake({ value: stakedAmount });
    });

    it("should failed if an account is not a staker", async () => {
      await expect(contract.connect(accounts[1]).unstake()).to.be.revertedWith(
        "Only staker can call function"
      );
    });

    it("should succeed and refund the staked balance", async () => {
      await expect(() => contract.unstake()).to.changeEtherBalances(
        [accounts[0], contract],
        [stakedAmount, stakedAmount.mul("-1")]
      );
    });

    it("should succeed and emit Unstaked event", async () => {
      await expect(contract.unstake())
        .to.emit(contract, "Unstaked")
        .withArgs(accounts[0].address, stakedAmount);
    });

    it("should remove account from validators", async () => {
      await contract.unstake();
      expect(await contract.validators())
        .to.have.length(0)
        .not.to.include(accounts[0].address);
    });

    it("should exchange between 2 addresses in validators when contract remove validator in the middle of array", async () => {
      // add more 2 validators
      await Promise.all([
        contract.connect(accounts[1]).stake({ value: stakedAmount }),
        contract.connect(accounts[2]).stake({ value: stakedAmount }),
      ]);

      // make sure validators is in order from oldest
      expect(await contract.validators())
        .to.have.length(3)
        .and.to.deep.equal([
          accounts[0].address,
          accounts[1].address,
          accounts[2].address,
        ]);

      // unstake first account
      await contract.unstake();
      expect(await contract.validators())
        // [0, 1, 2] => [2, 1]
        .to.have.length(2)
        .and.to.deep.equal([accounts[2].address, accounts[1].address]);
    });
  });
});<|MERGE_RESOLUTION|>--- conflicted
+++ resolved
@@ -1,15 +1,7 @@
-<<<<<<< HEAD
 import { ethers } from "hardhat";
 import { expect } from "chai";
 import { SignerWithAddress } from "@nomiclabs/hardhat-ethers/signers";
-import { Staking } from "../types/staking";
-import { Deferrable } from "ethers/lib/utils";
-=======
-import {ethers} from "hardhat";
-import {expect} from "chai";
-import {SignerWithAddress} from "@nomiclabs/hardhat-ethers/signers";
-import {Staking} from "../types/Staking";
->>>>>>> 2ddb6f9a
+import { Staking } from "../types/Staking";
 
 describe("Staking contract", function () {
   let accounts: SignerWithAddress[];
